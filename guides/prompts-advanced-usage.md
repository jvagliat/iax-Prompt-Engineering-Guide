--- conflicted
+++ resolved
@@ -77,11 +77,7 @@
 The answer is True.
 ```
 
-<<<<<<< HEAD
-That didn't work. It seems like basic standard prompting is not enough to get reliable responses for this type of reasoning problem. The example above provides basic information on the task, even with the examples. If you take a closer look at the task, it does involve more reasoning steps.
-=======
 That didn't work. It seems like basic standard prompting is not enough to get reliable responses for this type of reasoning problem. The example above provides basic information on the task, even with the examples. If you take a closer look at the task, it does involve more reasoning steps. 
->>>>>>> daa32ef8
 
 Following the findings from [Min et al. (2022)](https://arxiv.org/abs/2202.12837), here a few more tips about demonstrations/exemplars when doing few-shot:
 
@@ -125,13 +121,6 @@
 
 Overall, it seems that providing examples is useful in some places. When zero-shot prompting and few-shot prompting are not sufficient, it might mean that the whatever was learned by the model isn't enough to do well at the task. From here it is recommended to start thinking about fine-tuning your own models.
 
-<<<<<<< HEAD
-More recently, chain-of-thought (CoT) prompting has been popularized to address more complex arithmetic, commonsense, and symbolic reasoning tasks. So let's talk about CoT next and see if we can solve the above task.
-=======
-More recently, chain-of-thought (CoT) prompting has been popularized to address more complex arithmetic,
-commonsense, and symbolic reasoning tasks. So let's talk about CoT next and see if we can solve the above task.
->>>>>>> daa32ef8
-
 ---
 
 ## Chain-of-Thought Prompting
