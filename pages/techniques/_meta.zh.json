--- conflicted
+++ resolved
@@ -5,13 +5,8 @@
     "consistency": "自我一致性",
     "knowledge": "生成知识提示",
     "tot": "Tree of Thoughts",
-<<<<<<< HEAD
-    "rag": "Retrieval Augmented Generation",
+    "rag": "检索增强生成 (RAG)",
     "art": "自动推理并使用工具（ART）",
-=======
-    "rag": "检索增强生成 (RAG)",
-    "art": "Automatic Reasoning and Tool-use",
->>>>>>> 295edb0b
     "ape": "自动提示工程师",
     "activeprompt": "Active-Prompt",
     "dsp": "方向性刺激提示",
