{
    "llm-agents": "LLM Agenten",
    "rag": "RAG für LLMs",
    "llm-reasoning": "LLM Reasoning",
<<<<<<< HEAD
    "rag_hallucinations": "RAG Reduziert Halluzination",
    "synthetic_data": "Synthetische Daten",
=======
    "rag-faithfulness": "RAG Zuverlässigkeit",
    "llm-recall": "LLM In-Context Recall",
>>>>>>> ecf45e34
    "thoughtsculpt": "ThoughtSculpt",
    "infini-attention": "Infini-Attention",
    "trustworthiness-in-llms": "Vertrauenswürdigkeit in LLMs",
    "llm-tokenization": "LLM Tokenisierung",
    "groq": "Was ist Groq?"
}<|MERGE_RESOLUTION|>--- conflicted
+++ resolved
@@ -2,13 +2,10 @@
     "llm-agents": "LLM Agenten",
     "rag": "RAG für LLMs",
     "llm-reasoning": "LLM Reasoning",
-<<<<<<< HEAD
     "rag_hallucinations": "RAG Reduziert Halluzination",
     "synthetic_data": "Synthetische Daten",
-=======
     "rag-faithfulness": "RAG Zuverlässigkeit",
     "llm-recall": "LLM In-Context Recall",
->>>>>>> ecf45e34
     "thoughtsculpt": "ThoughtSculpt",
     "infini-attention": "Infini-Attention",
     "trustworthiness-in-llms": "Vertrauenswürdigkeit in LLMs",
