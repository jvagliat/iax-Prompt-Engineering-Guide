{
    "llm-agents": "LLM Agenten",
    "rag": "RAG für LLMs",
    "llm-reasoning": "LLM Reasoning",
<<<<<<< HEAD
    "guided-cot": "LM-geführtes CoT",
=======
    "thoughtsculpt": "ThoughtSculpt",
    "infini-attention": "Infini-Attention",
>>>>>>> f1b15c18
    "trustworthiness-in-llms": "Vertrauenswürdigkeit in LLMs",
    "llm-tokenization": "LLM Tokenisierung",
    "groq": "Was ist Groq?"
}<|MERGE_RESOLUTION|>--- conflicted
+++ resolved
@@ -2,12 +2,9 @@
     "llm-agents": "LLM Agenten",
     "rag": "RAG für LLMs",
     "llm-reasoning": "LLM Reasoning",
-<<<<<<< HEAD
     "guided-cot": "LM-geführtes CoT",
-=======
     "thoughtsculpt": "ThoughtSculpt",
     "infini-attention": "Infini-Attention",
->>>>>>> f1b15c18
     "trustworthiness-in-llms": "Vertrauenswürdigkeit in LLMs",
     "llm-tokenization": "LLM Tokenisierung",
     "groq": "Was ist Groq?"
